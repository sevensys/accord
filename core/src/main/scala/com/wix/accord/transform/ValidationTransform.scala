/*
  Copyright 2013-2014 Wix.com

  Licensed under the Apache License, Version 2.0 (the "License");
  you may not use this file except in compliance with the License.
  You may obtain a copy of the License at

      http://www.apache.org/licenses/LICENSE-2.0

  Unless required by applicable law or agreed to in writing, software
  distributed under the License is distributed on an "AS IS" BASIS,
  WITHOUT WARRANTIES OR CONDITIONS OF ANY KIND, either express or implied.
  See the License for the specific language governing permissions and
  limitations under the License.
 */

package com.wix.accord.transform

import MacroHelper._
import com.wix.accord._
import com.wix.accord.transform.ValidationTransform.TransformedValidator

private[ transform ] trait MacroLogging[ C <: Context ] {
  /** The macro context; inheritors must provide this */
  protected val context: C

  import context.universe._
  import context.info

  protected def debugOutputEnabled: Boolean
  protected def traceOutputEnabled: Boolean

  def debug( s: String, pos: Position = context.enclosingPosition ) =
    if ( debugOutputEnabled ) info( pos, s, force = false )
  def trace( s: String, pos: Position = context.enclosingPosition ) =
    if ( traceOutputEnabled ) info( pos, s, force = false )
}

private[ transform ] trait ExpressionFinder[ C <: Context ] extends PatternHelper[ C ] with ExpressionDescriber[ C ] {
  self: MacroLogging[ C ] =>

  import context.universe._
  import context.abort

  protected case class Subvalidator( description: Tree, ouv: Tree, validation: Tree )

  val validatorType = typeOf[ Validator[_] ]

  /** An extractor for validation rules. The object under validation is, by design, wrapped in the implicit
    * DSL construct [[com.wix.accord.dsl.Contextualizer]], so that a validation rule can be defined with
    * syntax like `p.firstName is notEmpty`.
    *
    * In the example above, `p.firstName` is the expression wrapped by [[com.wix.accord.dsl.Contextualizer]]
    * and yields the Object Under Validation (OUV).
    */
  object ValidatorApplication {
    private val contextualizerTerm = typeOf[ dsl.Contextualizer[_] ].typeSymbol.name.toTermName

    def extractObjectUnderValidation( t: Tree ) =
      extractFromPattern( t ) {
        case Apply( TypeApply( Select( _, `contextualizerTerm` ), tpe :: Nil ), e :: Nil ) =>
          ( resetAttrs( e.duplicate ), tpe.tpe )
      } getOrElse
        abort( t.pos, s"Failed to extract object under validation from tree $t (raw=${showRaw(t)})" )


    object AtLeastOneSelect {
      private def unapplyInternal( tree: Tree ): Option[ Tree ] = tree match {
        case Select( from, _ ) => unapplyInternal( from )
        case terminal => Some( terminal )
      }

      def unapply( tree: Tree ): Option[ Tree ] = tree match {
        case Select( from, _ ) => unapplyInternal( from )
        case terminal => None
      }
    }

    def rewriteContextExpressionAsValidator( expr: Tree, extractor: Tree ) =
      transformByPattern( expr ) {
        case root @ Apply( AtLeastOneSelect( Apply( TypeApply( Select( _, `contextualizerTerm` ), _ ), _ :: Nil ) ), _ :: Nil ) =>
          rewriteExistentialTypes( root )
      }

    def unapply( expr: Tree ): Option[ Subvalidator ] = expr match {
      case t if t.tpe <:< validatorType =>
        val ( ouv, ouvtpe ) = extractObjectUnderValidation( expr )
        val sv = rewriteContextExpressionAsValidator( expr, ouv )
        val desc = renderDescriptionTree( ouv )
        trace( s"""
              |Found subvalidator:
              |  ouv=$ouv
              |  ouvraw=${showRaw(ouv)}
              |  ouvtpe=$ouvtpe
              |  sv=${show(sv)}
              |  svraw=${showRaw(sv)}
              |  desc=$desc
              |""".stripMargin, ouv.pos )
        Some( Subvalidator( desc, ouv, sv ) )

      case _ => None
    }
  }
}

private class ValidationTransform[ C <: Context, T : C#WeakTypeTag ]( val context: C, v: C#Expr[ T => Unit ] )
  extends ExpressionFinder[ C ] with MacroLogging[ C ] {

  import context.universe._
  import context.abort

  protected val debugOutputEnabled = context.settings.contains( "debugValidationTransform" )
  protected val traceOutputEnabled = context.settings.contains( "traceValidationTransform" )

  val Function( prototype :: prototypeTail, vimpl ) = v.tree
  if ( prototypeTail.nonEmpty )
    abort( prototypeTail.head.pos, "Only single-parameter validators are supported!" )

  // Rewrite expressions into a validation chain --

  /**
   * Each subvalidator of type Validator[ U ] is essentially rewritten as Validator[ T ] via the
   * its extractor; constraint violations are prefixed with the extracted description.
   *
   * @param sv The subvalidator to rewrite
   * @return A valid expression representing a [[com.wix.accord.Validator]] of `T`.
   */
  def rewriteOne( sv: Subvalidator ): Tree = {
    val rewrite =
      q"""
          new com.wix.accord.Validator[ ${weakTypeOf[ T ] } ] {
            def apply( $prototype ) = {
              val sv = ${sv.validation}
              sv( ${sv.ouv} ) withDescription ${sv.description}
            }
          }
       """

    // Report and return the rewritten validator
    debug( s"""|Subvalidator:
               |  Description: ${sv.description}
               |  Validation : ${sv.validation}
               |  Rewrite    : ${show( rewrite )}
               |""".stripMargin, sv.validation.pos )
    trace(    s"  Raw        : ${showRaw( rewrite )}" )
    rewrite
  }

  /** Returns the specified validation block, transformed into a single monolithic validator.
    *
    * @return The transformed [[com.wix.accord.Validator]] of `T`.
    */
<<<<<<< HEAD
  def transformed: Expr[ TransformedValidator[ T ] ] = {
    // Rewrite all validators
    val subvalidators = findSubvalidators( vimpl ) map rewriteOne
    val result = context.Expr[ TransformedValidator[ T ] ](
=======
  def transformed: Expr[ Validator[ T ] ] = {
    // Rewrite all top-level validators
    val subvalidators = collectFromPattern( vimpl ) {
      case tree @ ValidatorApplication( sv ) => rewriteOne( sv )
    }

    val result = context.Expr[ Validator[ T ] ](
>>>>>>> d0cde2bb
      q"new com.wix.accord.transform.ValidationTransform.TransformedValidator( ..$subvalidators )" )

    trace( s"""|Result of validation transform:
             |  Clean: ${show( result )}
             |  Raw  : ${showRaw( result )}
             |""".stripMargin )
    result
  }
}

object ValidationTransform {
  // TODO ScalaDocs
  class TransformedValidator[ T ]( predicates: Validator[ T ]* ) extends combinators.And[ T ]( predicates:_* ) {
    import scala.language.experimental.macros
    override def compose[ U ]( g: U => T ): Validator[ U ] = macro ValidationTransform.compose[ U, T ]
  }

  def apply[ T : c.WeakTypeTag ]( c: Context )( v: c.Expr[ T => Unit ] ): c.Expr[ TransformedValidator[ T ] ] =
    new ValidationTransform[ c.type, T ]( c, v ).transformed

  def compose[ U : c.WeakTypeTag, T : c.WeakTypeTag ]( c: Context )( g: c.Expr[ U => T ] ): c.Expr[ Validator[ U ] ] = {
    val description = ExpressionDescriber.apply( c )( g )

    import c.universe._
    val rewrite =
     q"""
        new com.wix.accord.Validator[ ${weakTypeOf[ U ]} ] {
          override def apply( v1: ${weakTypeOf[ U ]} ): com.wix.accord.Result =
            ${c.prefix} apply $g( v1 ) withDescription $description
        }
      """

    c.Expr[ Validator[ U ] ]( rewrite )
  }
}<|MERGE_RESOLUTION|>--- conflicted
+++ resolved
@@ -150,20 +150,13 @@
     *
     * @return The transformed [[com.wix.accord.Validator]] of `T`.
     */
-<<<<<<< HEAD
   def transformed: Expr[ TransformedValidator[ T ] ] = {
-    // Rewrite all validators
-    val subvalidators = findSubvalidators( vimpl ) map rewriteOne
-    val result = context.Expr[ TransformedValidator[ T ] ](
-=======
-  def transformed: Expr[ Validator[ T ] ] = {
     // Rewrite all top-level validators
     val subvalidators = collectFromPattern( vimpl ) {
       case tree @ ValidatorApplication( sv ) => rewriteOne( sv )
     }
 
-    val result = context.Expr[ Validator[ T ] ](
->>>>>>> d0cde2bb
+    val result = context.Expr[ TransformedValidator[ T ] ](
       q"new com.wix.accord.transform.ValidationTransform.TransformedValidator( ..$subvalidators )" )
 
     trace( s"""|Result of validation transform:
